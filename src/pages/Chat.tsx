--- conflicted
+++ resolved
@@ -14,17 +14,6 @@
     messages,
     inputValue,
     isLoading,
-<<<<<<< HEAD
-    setIsLoading,
-    chatTitle,
-    setChatTitle,
-    campaignName,
-    setCampaignName,
-    chatType,
-    setChatType,
-    fetchMessages
-  } = useChat(chatId, queryCampaignId);
-=======
     isSending,
     handleInputChange,
     handleSendMessage,
@@ -33,7 +22,6 @@
     getBreadcrumbItems,
     setInputValue
   } = useCurrentChat();
->>>>>>> 47b9a366
 
   // Handle key presses in the textarea
   const handleKeyDown = (e: React.KeyboardEvent<HTMLTextAreaElement>) => {
@@ -42,55 +30,6 @@
       handleSendMessage();
     }
   };
-
-<<<<<<< HEAD
-  // Prepare breadcrumb items with a clear hierarchy
-  const breadcrumbItems = (() => {
-    // Start with home
-    const items = [
-      { 
-        label: "Home", 
-        href: "/app",
-        type: "home" as const,
-        id: "home"
-      }
-    ];
-    
-    // For campaign chats, ensure we show Home > Campaign > Chat
-    if (chatType === 'campaign' && effectiveCampaignId && campaignName) {
-      items.push({ 
-        label: campaignName, 
-        href: `/campaign/${effectiveCampaignId}`,
-        type: "campaign" as const,
-        id: effectiveCampaignId
-      });
-      
-      if (chatTitle) {
-        items.push({ 
-          label: chatTitle, 
-          href: `/chat/${chatId}${effectiveCampaignId ? `?campaign_id=${effectiveCampaignId}` : ''}`,
-          type: "chat" as const,
-          id: chatId as string
-        });
-      }
-    } else {
-      // For general chats (not connected to campaigns)
-      // Show just Home > Chat
-      if (chatTitle) {
-        items.push({ 
-          label: chatTitle, 
-          href: `/chat/${chatId}`,
-          type: "chat" as const,
-          id: chatId as string
-        });
-      }
-    }
-    
-    return items;
-  })();
-
-=======
->>>>>>> 47b9a366
   return (
     <div className="flex min-h-screen bg-adgentic-white">
       <Sidebar 
